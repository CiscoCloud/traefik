--- conflicted
+++ resolved
@@ -39,58 +39,36 @@
 
 var arguments = struct {
 	GlobalConfiguration
-<<<<<<< HEAD
-	web           bool
-	file          bool
-	docker        bool
-	dockerTLS     bool
-	marathon      bool
-	consul        bool
-	consulCatalog bool
-	zookeeper     bool
-	etcd          bool
-	boltdb        bool
-=======
 	web       bool
 	file      bool
 	docker    bool
 	dockerTLS bool
 	marathon  bool
 	consul    bool
+	consulCatalog bool
 	consulTLS bool
 	zookeeper bool
 	etcd      bool
 	etcdTLS   bool
 	boltdb    bool
->>>>>>> 07777b78
 }{
 	GlobalConfiguration{
 		EntryPoints: make(EntryPoints),
 		Docker: &provider.Docker{
 			TLS: &provider.DockerTLS{},
 		},
-<<<<<<< HEAD
-		File:          &provider.File{},
-		Web:           &WebProvider{},
-		Marathon:      &provider.Marathon{},
-		Consul:        &provider.Consul{},
-		ConsulCatalog: &provider.ConsulCatalog{},
-		Zookeeper:     &provider.Zookepper{},
-		Etcd:          &provider.Etcd{},
-		Boltdb:        &provider.BoltDb{},
-=======
 		File:     &provider.File{},
 		Web:      &WebProvider{},
 		Marathon: &provider.Marathon{},
 		Consul: &provider.Consul{
 			TLS: &provider.KvTLS{},
 		},
+		ConsulCatalog: &provider.ConsulCatalog{},
 		Zookeeper: &provider.Zookepper{},
 		Etcd: &provider.Etcd{
 			TLS: &provider.KvTLS{},
 		},
 		Boltdb: &provider.BoltDb{},
->>>>>>> 07777b78
 	},
 	false,
 	false,
@@ -102,10 +80,8 @@
 	false,
 	false,
 	false,
-<<<<<<< HEAD
-=======
-	false,
->>>>>>> 07777b78
+	false,
+	false,
 }
 
 func init() {
